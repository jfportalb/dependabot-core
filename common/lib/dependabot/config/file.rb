# frozen_string_literal: true

require "dependabot/config/update_config"

module Dependabot
  module Config
    # Configuration for the repository, a parsed dependabot.yaml.
    class File
      attr_reader :updates, :registries

      def initialize(updates:, registries: nil)
        @updates = updates || []
        @registries = registries || []
      end

      def update_config(package_manager, directory: nil, target_branch: nil)
        dir = directory || "/"
        package_ecosystem = PACKAGE_MANAGER_LOOKUP.invert.fetch(package_manager)
        cfg = updates.find do |u|
          u[:"package-ecosystem"] == package_ecosystem && u[:directory] == dir &&
            (target_branch.nil? || u[:"target-branch"] == target_branch)
        end
        Dependabot::Config::UpdateConfig.new(
          ignore_conditions: ignore_conditions(cfg),
          commit_message_options: commit_message_options(cfg)
        )
      end

      PACKAGE_MANAGER_LOOKUP = {
        "bundler" => "bundler",
        "cargo" => "cargo",
        "composer" => "composer",
        "docker" => "docker",
        "elm" => "elm",
        "github-actions" => "github_actions",
        "gitsubmodule" => "submodules",
        "gomod" => "go_modules",
        "gradle" => "gradle",
        "maven" => "maven",
        "mix" => "hex",
        "nuget" => "nuget",
        "npm" => "npm_and_yarn",
        "pip" => "pip",
        "terraform" => "terraform"
      }.freeze

      # Parse the YAML config file
      def self.parse(config)
        parsed = YAML.safe_load(config, symbolize_names: true)
        version = parsed[:version]
        raise InvalidConfigError, "invalid version #{version}" if version && version != 2

        File.new(updates: parsed[:updates], registries: parsed[:registries])
      end

      private

      def ignore_conditions(cfg)
        ignores = cfg&.dig(:ignore) || []
        ignores.map do |ic|
          Dependabot::Config::UpdateConfig::IgnoreCondition.new(
<<<<<<< HEAD
            name: ic[:"dependency-name"],
            versions: ic[:versions],
            update_type: ic[:"update-type"]
=======
            dependency_name: ic[:"dependency-name"],
            versions: ic[:versions]
>>>>>>> f0cb9459
          )
        end
      end

      def commit_message_options(cfg)
        commit_message = cfg&.dig(:"commit-message") || {}
        Dependabot::Config::UpdateConfig::CommitMessageOptions.new(
          prefix: commit_message[:prefix],
          prefix_development: commit_message[:"prefix-development"],
          include: commit_message[:include]
        )
      end
    end
  end
end<|MERGE_RESOLUTION|>--- conflicted
+++ resolved
@@ -59,14 +59,9 @@
         ignores = cfg&.dig(:ignore) || []
         ignores.map do |ic|
           Dependabot::Config::UpdateConfig::IgnoreCondition.new(
-<<<<<<< HEAD
-            name: ic[:"dependency-name"],
+            dependency_name: ic[:"dependency-name"],
             versions: ic[:versions],
             update_type: ic[:"update-type"]
-=======
-            dependency_name: ic[:"dependency-name"],
-            versions: ic[:versions]
->>>>>>> f0cb9459
           )
         end
       end
